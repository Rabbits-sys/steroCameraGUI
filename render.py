import json
import os
import glob
import logging
from PyQt5.QtGui import QImage

logger = logging.getLogger(__name__)

def render_temp2img(step_signal, path, height=384, width=512):
    """
    红外温度矩阵渲染主流程：先加载温度矩阵，保存为字典，再将每个json文件对应的numpy数组渲染为红外图像

    Parameters
    ----------
    step_signal :
    path : str
        文件或文件夹路径。
    """
    if os.path.isfile(path):
        logger.info("Choose rendering single JSON file")
        dir = os.path.dirname(path)

    elif os.path.isdir(path):
        logger.info(f"Choose rendering all JSON files in the directory {path}")
        dir = path
    ir_temp_dict = load_ir_temp(path)
<<<<<<< HEAD
    count = 0
    if ir_temp_dict:
=======
    if ir_temp_dict:
        sum = len(ir_temp_dict)
        output_path = ''
        count  = 0
>>>>>>> 99dd9179
        for filename, ir_temp in ir_temp_dict.items():

            output_path = dir + '/' + filename + '.jpg'
            save_ir_img(output_path, ir_temp, height, width)
            count += 1
            progress_value = int(count  / len(ir_temp_dict) * 100)

            progress_info = {
                'message': f'已处理：{filename}.json',
                'output_path': output_path,
                'count ': count,
                'progress_value': progress_value,
            }
            step_signal.emit(progress_info)

        last_image = QImage(output_path)
        result = {
            'message': f'完成{count}个温度矩阵的渲染',
            'count': count,
            'last_image' : last_image
        }
        return result
    else:
        result = {
        'message': f'无JSON文件',
        'count': count,
        }
        return result

def load_ir_temp(path):
    """加载温度矩阵

    Parameters
    ----------
    path : str
        文件或文件夹路径。

    Returns
    -------
    dict[str, list] | None
        字典，键为文件名，值为温度矩阵。若无json文件，则返回None
    """

    ir_temp_dict = {}
    json_files = []

    if os.path.isfile(path):
        json_files.append(path)

    elif os.path.isdir(path):
        folder_path = path
        # 使用glob查找所有json文件
        json_files = glob.glob(os.path.join(folder_path, "*.json"))

    if not json_files:
        logger.error(f"无JSON文件")
        return None

    for file_path in json_files:
        with open(file_path, 'r', encoding='utf-8') as f:
            data = json.load(f)

        # 获取文件名（不含路径和扩展名）
        filename = os.path.splitext(os.path.basename(file_path))[0]
        ir_temp_dict[filename] = data
        logger.info(f"Read file Successfully: {filename}.json")

    return ir_temp_dict

def save_ir_img(path, data, height=384 , width=512):
    """将温度矩阵渲染为灰度图像并保存

    Parameters
    ----------
    path : str
        文件路径。
    data : list
        温度矩阵。
    height : int , default=384
        目标图像的高。
    Width : int , default=512
        目标图像的宽。

    """
    if len(data) != height * width:
        logger.error(f"Data size mismatch")

    # 归一化到0-255范围
    data_normalized = normalize(data)

    # reshape为目标形状
    array = []
    for i in range(height):
        start = i * width
        end = start + width
        array.append(data_normalized[start:end])

    # 保存图像
    buf = bytes([array[y][x] for y in range(height) for x in range(width) for _ in range(3)])
    image = QImage(buf, width, height, width * 3, QImage.Format_RGB888).copy()

    image.save(path)
    logger.info(f"Render and save successfully: {path}")

def find_min_max(data):
    """求一维列表的最小值和最大值"""
    if not data:
        return None, None

    min_val = max_val = data[0]

    for num in data[1:]:
        if num < min_val:
            min_val = num
        elif num > max_val:
            max_val = num

    return min_val, max_val

def normalize(data):
    """列表的广播运算"""
    min, max = find_min_max(data)
    return [int((x - min)/(max - min + 1e-16) * 255) for x in data]<|MERGE_RESOLUTION|>--- conflicted
+++ resolved
@@ -24,15 +24,8 @@
         logger.info(f"Choose rendering all JSON files in the directory {path}")
         dir = path
     ir_temp_dict = load_ir_temp(path)
-<<<<<<< HEAD
     count = 0
     if ir_temp_dict:
-=======
-    if ir_temp_dict:
-        sum = len(ir_temp_dict)
-        output_path = ''
-        count  = 0
->>>>>>> 99dd9179
         for filename, ir_temp in ir_temp_dict.items():
 
             output_path = dir + '/' + filename + '.jpg'
